import datetime
import requests
from dotenv import load_dotenv
import os
import logging
import pytz
import tzlocal
import calendar

from prompt_toolkit import Application
from prompt_toolkit.key_binding import KeyBindings
from prompt_toolkit.layout.containers import HSplit, Window
from prompt_toolkit.layout.controls import FormattedTextControl
from prompt_toolkit.layout.layout import Layout
from prompt_toolkit.styles import Style

PROPERTY_DUE = "Due"
PROPERTY_PRIORITY = "Priority"
PROPERTY_STATUS = "Status"
PROPERTY_DONE = "Done"

LOCAL_TIMEZONE = tzlocal.get_localzone()

load_dotenv()

NOTION_API_KEY = os.getenv("NOTION_API_KEY")
DATABASE_ID = os.getenv("DATABASE_ID")

logging.basicConfig(level=logging.INFO, format="%(asctime)s - %(message)s")
logger = logging.getLogger()

priority_to_time_block = {
    "Low": 5,
    "Medium": 15,
    "High": 30,
    "Must Be Done Today": 30
}

headers = {
    "Authorization": f"Bearer {NOTION_API_KEY}",
    "Content-Type": "application/json",
    "Notion-Version": "2022-06-28",
}


# --------------------------- UTILS & HELPERS ---------------------------
daily_tasks = [
    "Play back in chess",
    "Drink an Owala",
    "Write 5 Sentences for Blog",
    "Italian Anki",
    "Call someone you don't call often (@Yap Directory)",
    "Shave",
    "Brush Teeth",
    "Shower",
    "Morning Routine",
    "Budget Reset",
    "Kyros HW Check",
    "Book Office Room",
    "Clean Slate",
    "Reconcile",
    "Duolingo",
    "Shower",
    "Clean Room",
    "Shave",
    "Clean out Backpack",
    "Weekly Reset",
    "Pay Off Credit Cards",
    "Play back in chess",
    "Meal Plan",
    "Block out lunch & dinners for the week",
    "Call someone you don't call often (",
<<<<<<< HEAD
    "NYT Mini"
=======
    "NYT Mini",
    "Forest Prune"
>>>>>>> dc228469
    
]

def get_task_name(properties):
    try:
        return properties.get("Name", {}).get("title", [{}])[0].get("text", {}).get("content", "Unnamed Task")
    except IndexError:
        return "Unnamed Task"

def rename_task(task_id, new_name):
    url = f"https://api.notion.com/v1/pages/{task_id}"
    payload = {
        "properties": {
            "Name": {
                "title": [
                    {"text": {"content": new_name}}
                ]
            }
        }
    }
    response = requests.patch(url, headers=headers, json=payload)
    if response.status_code == 200:
        logger.info(f"Task renamed to: {new_name}")
    else:
        logger.error(f"Failed to rename task. {response.status_code}: {response.text}")

def format_date_iso(date_time_str):
    try:
        date_time = datetime.datetime.fromisoformat(date_time_str)
        return date_time.date().isoformat()
    except ValueError:
        logger.error(f"Invalid date-time string: {date_time_str}")
        return None

def parse_custom_date(input_str):
    parts = input_str.split()
    if len(parts) == 2:
        month_str, year_str = parts
        try:
            month_str_cap = month_str.capitalize()
            month_num = list(calendar.month_abbr).index(month_str_cap) if month_str_cap in calendar.month_abbr else None
            if not month_num:
                return None
            year = int(year_str)
            return datetime.date(year, month_num, 1)
        except (ValueError, IndexError):
            return None
    return None


# --------------------------- API CALLS ---------------------------

def fetch_tasks(filter_payload, sorts_payload):
    url = f"https://api.notion.com/v1/databases/{DATABASE_ID}/query"
    all_tasks = []
    payload = {
        "filter": filter_payload,
        "sorts": sorts_payload,
        "page_size": 100
    }
    while True:
        response = requests.post(url, headers=headers, json=payload)
        if response.status_code != 200:
            logger.error(f"Failed to fetch tasks. Status: {response.status_code}, {response.text}")
            break
        data = response.json()
        tasks = data.get("results", [])
        all_tasks.extend(tasks)
        if not data.get("has_more"):
            break
        payload["start_cursor"] = data.get("next_cursor")
    return all_tasks

def fetch_all_tasks_sorted_by_priority_created():
    filter_payload = {
        "and": [
            {"property": "Priority", "status": {"does_not_equal": "Someday"}},
            {"property": "Status", "status": {"does_not_equal": "Done"}},
            {"property": "Status", "status": {"does_not_equal": "Handed Off"}},
            {"property": "Status", "status": {"does_not_equal": "Deprecated"}},
            {"property": "Status", "status": {"does_not_equal": "Waiting on Reply"}},
            {"property": "Status", "status": {"does_not_equal": "Waiting on other task"}},
            {"property": "Done", "checkbox": {"equals": False}},
        ]
    }
    sorts_payload = [
        {"property": "Priority", "direction": "ascending"},
        {"timestamp": "created_time", "direction": "ascending"}
    ]
    return fetch_tasks(filter_payload, sorts_payload)

def fetch_all_tasks_sorted_by_created(assigned_time_equals=False, target_date=None):
    if target_date is None:
        target_date = datetime.datetime.now().date().isoformat()

    filter_payload = {
        "and": [
            {
                "property": "Due",
                "date": {
                    "on_or_before": target_date
                }
            },
            {
                "property": "Assigned time",
                "checkbox": {
                    "equals": assigned_time_equals
                }
            },
            {
                "property": "Done",
                "checkbox": {
                    "equals": False
                }
            },
            {
                "property": "Priority",
                "status": {
                    "does_not_equal": "Someday"
                }
            },
            {
                "property": "Priority",
                "status": {
                    "does_not_equal": "Unassigned"
                }
            }
        ]
    }

    sorts_payload = [
        {"timestamp": "created_time", "direction": "ascending"}
    ]

    return fetch_tasks(filter_payload, sorts_payload)

def fetch_current_schedule():
    return fetch_all_tasks_sorted_by_created(assigned_time_equals=True)

def fetch_unassigned_tasks():
    filter_payload = {
        "and": [
            {"property": "Priority", "status": {"equals": "Unassigned"}},
            {"property": "Status", "status": {"does_not_equal": "Done"}},
            {"property": "Status", "status": {"does_not_equal": "Handed Off"}},
            {"property": "Status", "status": {"does_not_equal": "Deprecated"}},
            {"property": "Status", "status": {"does_not_equal": "Waiting on Reply"}},
            {"property": "Status", "status": {"does_not_equal": "Waiting on other task"}},
            {"property": "Done", "checkbox": {"equals": False}},
        ]
    }
    sorts_payload = [
        {"timestamp": "created_time", "direction": "ascending"}
    ]
    return fetch_tasks(filter_payload, sorts_payload)


# --------------------------- CREATE 'SCHEDULE DAY' TASK ---------------------------

def create_schedule_day_task():
    today = datetime.datetime.now(LOCAL_TIMEZONE).date().isoformat()
    url = f"https://api.notion.com/v1/databases/{DATABASE_ID}/query"
    filter_payload = {
        "filter": {
            "and": [
                {
                    "property": "Name",
                    "title": {
                        "equals": "Schedule Day"
                    }
                },
                {
                    "property": "Due",
                    "date": {
                        "on_or_before": today
                    }
                },
                {
                    "property": "Due",
                    "date": {
                        "on_or_after": today
                    }
                }
            ]
        }
    }

    response = requests.post(url, headers=headers, json=filter_payload)
    if response.status_code == 200:
        existing_results = response.json().get("results", [])
        if existing_results:
            print("🗓️ 'Schedule Day' task already exists for today. Skipping creation.")
            return
    else:
        logger.error(f"Failed to fetch 'Schedule Day' tasks. Status: {response.status_code}, {response.text}")
        return

    now = datetime.datetime.now(datetime.timezone.utc)
    due = (now + datetime.timedelta(minutes=30)).isoformat()
    payload = {
        "parent": {"database_id": DATABASE_ID},
        "properties": {
            "Name": {"title": [{"text": {"content": "Schedule Day"}}]},
            "Class": {"select": {"name": "Admin"}},
            "Due": {"date": {"start": now.isoformat(), "end": due}},
            "Priority": {"status": {"name": "High"}}
        }
    }
    create_resp = requests.post("https://api.notion.com/v1/pages", headers=headers, json=payload)
    if create_resp.status_code == 200:
        logger.info("'Schedule Day' task created successfully.")
    else:
        logger.error(f"Failed to create 'Schedule Day' task. Status: {create_resp.status_code}, {create_resp.text}")


# --------------------------- UPDATE FUNCTIONS ---------------------------

def update_date_only(task_id, task_name=None, date_str=None):
    if not date_str:
        return
    date_only = format_date_iso(date_str) or date_str
    url = f"https://api.notion.com/v1/pages/{task_id}"
    payload = {
        "properties": {
            "Due": {
                "date": {
                    "start": date_only
                }
            }
        }
    }
    r = requests.patch(url, headers=headers, json=payload)
    if r.status_code != 200:
        logger.error(f"Failed to update '{task_name}'. {r.status_code}: {r.text}")
    else:
        logger.info(f"Task '{task_name}' set to date-only start: {date_only}")

def update_date_time(task_id, task_name=None, start_time=None, end_time=None, priority=None, status=None):
    url = f"https://api.notion.com/v1/pages/{task_id}"
    payload = {"properties": {}}

    if start_time:
        start_dt = datetime.datetime.fromisoformat(start_time)
        start_dt_local = start_dt.astimezone(LOCAL_TIMEZONE)
        start_time = start_dt_local.isoformat()

    if end_time:
        end_dt = datetime.datetime.fromisoformat(end_time)
        end_dt_local = end_dt.astimezone(LOCAL_TIMEZONE)
        end_time = end_dt_local.isoformat()

    if start_time or end_time:
        date_payload = {}
        if start_time:
            date_payload["start"] = start_time
        if end_time:
            date_payload["end"] = end_time
        payload["properties"]["Due"] = {"date": date_payload}

    if priority:
        payload["properties"]["Priority"] = {"status": {"name": priority}}
    if status:
        payload["properties"]["Status"] = {"status": {"name": status}}

    response = requests.patch(url, headers=headers, json=payload)
    if response.status_code != 200:
        logger.error(f"Failed to update Task: '{task_name}'. Status: {response.status_code}, {response.text}")

def triage_unassigned_tasks():
    priority_mapping = {
        "1": "Low",
        "2": "Medium",
        "3": "High",
        "c": "Deprecated",
        "x": "Done",
        "s": "Someday"
    }

    previously_triaged = set()
    unassigned_tasks = fetch_unassigned_tasks()

    print(f"\n📋 You have {len(unassigned_tasks)} unassigned tasks.")

    for task in unassigned_tasks:
        props = task.get("properties", {})
        task_id = task["id"]
        task_name = get_task_name(props)

        if task_name in previously_triaged:
            print(f"🔁 Task '{task_name}' has already been triaged. Marking as Deprecated.")
            update_date_time(task_id, task_name=task_name, status="Deprecated")
            return
        # Check if the task is one of the specified daily tasks
        if task_name in daily_tasks:
            # Set priority to Low
            update_date_time(task_id, task_name=task_name, priority="Low")
            
            # Determine the due time: now or 7:30 AM today, whichever is earlier
            now = datetime.datetime.now(LOCAL_TIMEZONE)
            seven_thirty = datetime.datetime.combine(now.date(), datetime.time(7, 30), tzinfo=LOCAL_TIMEZONE)
            due_time = now if now < seven_thirty else seven_thirty
            
            due_time_iso = due_time.isoformat()
            
            # Set the due date with the computed time (using update_date_time for time-specific updates)
            update_date_time(task_id, task_name=task_name, start_time=due_time_iso, end_time=due_time_iso)
            
            print(f"📌 '{task_name}' recognized as a daily task. Set to Low priority and due at {due_time_iso}.")
            continue

        print(f"\n📝 Task: '{task_name}' is 'Unassigned'.")
        print("\n[1] Low (💡)")
        print("[2] Medium (♻️)")
        print("[3] High (🔥)")
        print("[c] Deprecated (🗑️)")
        print("[x] Done (✅)")
        print("[s] Someday (🌥️)")
        print("[r] Rename Task")

        user_choice = input("\nYour choice: ").strip().lower()

        if user_choice == "r":
            new_name = input("Enter new task name: ").strip()
            rename_task(task_id, new_name)
            print(f"Task renamed to '{new_name}'.")
            task_name = new_name
            user_choice = input("\nChoose priority or status [1/2/3/c/x/s]: ").strip().lower()
        if user_choice == "c":
            update_date_time(task_id, task_name=task_name, status="Deprecated")
            print(f"🗑️ '{task_name}' archived.")
        elif user_choice == "x":
            update_date_time(task_id, task_name=task_name, status="Done")
            print(f"✅ '{task_name}' Done.")
        elif user_choice in priority_mapping:
            chosen_priority = priority_mapping[user_choice]
            update_date_time(task_id, task_name=task_name, priority=chosen_priority)
            print(f"📌 '{task_name}' priority: {chosen_priority}")
            

            # if chosen_priority == "High":
            today_local_date = datetime.datetime.now(LOCAL_TIMEZONE).date().isoformat()
            update_date_only(task_id, task_name=task_name, date_str=today_local_date)
            print(f"📅 Due date for '{task_name}' set to today: {today_local_date}")

            # elif chosen_priority not in ["Someday", "Done", "Deprecated"]:
            #     print("\n📅 Set a due date:")
            #     print("[1] Today (🟢)")
            #     print("[2] Tomorrow (🔵)")
            #     print("[3] Next Week (📆)")
            #     print("Or type e.g. 'Jan 2025'")
            #     while True:
            #         due_choice = input("\nDue date choice: ").strip()
            #         today = datetime.datetime.now(LOCAL_TIMEZONE).date()
            #         if due_choice == "1":
            #             due_date = today
            #         elif due_choice == "2":
            #             due_date = today + datetime.timedelta(days=1)
            #         elif due_choice == "3":
            #             due_date = today + datetime.timedelta(days=7)
            #         else:
            #             parsed = parse_custom_date(due_choice)
            #             if parsed:
            #                 due_date = parsed
            #             else:
            #                 print("⚠️ Invalid date.")
            #                 continue
            #         due_date_str = due_date.isoformat()
            #         update_date_only(task_id, task_name=task_name, date_str=due_date_str)
            #         print(f"📅 '{task_name}' due date: {due_date_str}")
            #         break

        previously_triaged.add(task_name)


# --------------------------- OVERLAP & FREE BLOCKS ---------------------------

def check_for_overlap(current_schedule, proposed_start, proposed_end):
    proposed_start_utc = proposed_start.astimezone(datetime.timezone.utc)
    proposed_end_utc = proposed_end.astimezone(datetime.timezone.utc)

    for task in current_schedule:
        props = task.get("properties", {})
        due = props.get("Due", {}).get("date", {})
        existing_start = due.get("start")
        existing_end = due.get("end")

        if not existing_start or not existing_end:
            continue

        existing_start_dt = datetime.datetime.fromisoformat(existing_start).astimezone(datetime.timezone.utc)
        existing_end_dt = datetime.datetime.fromisoformat(existing_end).astimezone(datetime.timezone.utc)

        if (proposed_start_utc < existing_end_dt) and (proposed_end_utc > existing_start_dt):
            return True
    return False

def handle_overlapping_due_dates(current_schedule):
    today = datetime.datetime.now(LOCAL_TIMEZONE).date().isoformat()

    def get_priority_level(task):
        props = task.get("properties", {})
        priority = props.get("Priority", {}).get("status", {}).get("name", "Low")
        return "High" if priority in ["High", "Must Be Done Today"] else "Low"

    def set_date_only(task_id, task_name):
        update_date_only(task_id, task_name=task_name, date_str=today)

    def get_task_times(task):
        props = task.get("properties", {})
        due = props.get("Due", {}).get("date", {})
        start = due.get("start")
        end = due.get("end")
        if not start or not end:
            return None, None
        start_dt = datetime.datetime.fromisoformat(start).astimezone(datetime.timezone.utc)
        end_dt = datetime.datetime.fromisoformat(end).astimezone(datetime.timezone.utc)
        return start_dt, end_dt

    overlapping_pairs = []
    n = len(current_schedule)

    for i in range(n):
        task_a = current_schedule[i]
        a_start_dt, a_end_dt = get_task_times(task_a)
        if a_start_dt is None or a_end_dt is None:
            continue

        for j in range(i+1, n):
            task_b = current_schedule[j]
            b_start_dt, b_end_dt = get_task_times(task_b)
            if b_start_dt is None or b_end_dt is None:
                continue
            if a_start_dt < b_end_dt and b_start_dt < a_end_dt:
                overlapping_pairs.append((task_a, task_b))

    if not overlapping_pairs:
        return

    handled_ids = set()
    for (task_a, task_b) in overlapping_pairs:
        a_id = task_a["id"]
        b_id = task_b["id"]
        if a_id in handled_ids or b_id in handled_ids:
            continue

        a_priority = get_priority_level(task_a)
        b_priority = get_priority_level(task_b)

        set_date_only(a_id, get_task_name(task_a.get("properties", {})))
        set_date_only(b_id, get_task_name(task_b.get("properties", {})))

        if a_priority == "High" and b_priority == "Low":
            current_schedule[:] = [t for t in current_schedule if t["id"] != b_id]
        elif a_priority == "Low" and b_priority == "High":
            current_schedule[:] = [t for t in current_schedule if t["id"] != a_id]
        elif a_priority == "Low" and b_priority == "Low":
            current_schedule[:] = [t for t in current_schedule if t["id"] not in (a_id, b_id)]

        handled_ids.add(a_id)
        handled_ids.add(b_id)

def calculate_available_time_blocks(current_schedule, start_hour=9, end_hour=23):
    now_local = datetime.datetime.now(LOCAL_TIMEZONE)
    today = now_local.date()
    start_of_day = datetime.datetime.combine(today, datetime.time(hour=start_hour), tzinfo=LOCAL_TIMEZONE)
    end_of_day = datetime.datetime.combine(today, datetime.time(hour=end_hour), tzinfo=LOCAL_TIMEZONE)
    current_time = max(start_of_day, now_local)

    busy_periods = []
    for task in current_schedule:
        props = task.get("properties", {})
        due = props.get("Due", {}).get("date", {})
        start = due.get("start")
        end = due.get("end")

        if start and end:
            busy_start = datetime.datetime.fromisoformat(start).astimezone(LOCAL_TIMEZONE)
            busy_end = datetime.datetime.fromisoformat(end).astimezone(LOCAL_TIMEZONE)
            if busy_end > current_time:
                busy_periods.append((max(busy_start, current_time), busy_end))

    busy_periods.sort(key=lambda x: x[0])

    free_blocks = []
    for busy_start, busy_end in busy_periods:
        if current_time < busy_start:
            free_blocks.append((current_time, busy_start))
        current_time = max(current_time, busy_end)

    if current_time < end_of_day:
        free_blocks.append((current_time, end_of_day))

    return free_blocks

def always_available_blocks(start_hour=9, end_hour=23):
    now = datetime.datetime.now(LOCAL_TIMEZONE)
    return [(datetime.datetime.combine(now.date(), datetime.time(hour=start_hour), tzinfo=LOCAL_TIMEZONE),
             datetime.datetime.combine(now.date(), datetime.time(hour=end_hour), tzinfo=LOCAL_TIMEZONE))]

def display_available_time_blocks(free_blocks):
    print("\n🕒 **Available Time Blocks for Today**:")
    if not free_blocks:
        print("🚫 No free time available today.")
        response = input("Would you like to schedule for tomorrow instead? (yes/no): ").strip().lower()
        if response == 'yes':
            schedule_tomorrow()
        else:
            print("Okay, let me know if you'd like help later.")
        return
    for start, end in free_blocks:
        print(f"✅ {start.strftime('%I:%M %p')} to {end.strftime('%I:%M %p')}")

def schedule_tomorrow():
    today_str = datetime.datetime.now(LOCAL_TIMEZONE).date().isoformat()
    tomorrow_date = datetime.datetime.now(LOCAL_TIMEZONE).date() + datetime.timedelta(days=1)
    tomorrow_str = tomorrow_date.isoformat()

    filter_payload = {
        "and": [
            {
                "property": "Due",
                "date": {
                    "on_or_before": today_str
                }
            },
            {
                "property": "Done",
                "checkbox": {"equals": False}
            }
        ]
    }
    tasks_due_today = fetch_tasks(filter_payload, [])

    for task in tasks_due_today:
        task_id = task["id"]
        task_name = get_task_name(task["properties"])
        update_date_only(task_id, task_name=task_name, date_str=tomorrow_str)
        print(f"Moved '{task_name}' from {today_str} to {tomorrow_str}")

    tomorrow_start_local = datetime.datetime.combine(
        tomorrow_date,
        datetime.time(hour=9, minute=0),
    )
    tomorrow_start_utc = tomorrow_start_local.astimezone(datetime.timezone.utc)

    tasks_post_triage = fetch_all_tasks_sorted_by_created(
        assigned_time_equals=False,
        target_date=tomorrow_str
    )

    non_deprecated_tasks = [
        t for t in tasks_post_triage
        if t.get("properties", {}).get("Status", {}).get("status", {}).get("name") != "Deprecated"
    ]

    seen_ids = set()
    unique_tasks = []
    for t in non_deprecated_tasks:
        if t["id"] not in seen_ids:
            seen_ids.add(t["id"])
            unique_tasks.append(t)

    if unique_tasks:
        schedule_tasks_in_pattern(
            unique_tasks,
            test_mode=False,
            starting_time=tomorrow_start_utc
        )
    else:
        print("\nNo tasks to schedule tomorrow after moving tasks.")

def show_schedule_overview(current_schedule):
    print("\n🔍 Checking schedule overview...")
    print("\n🛠️ Resolving overlapping due dates...")
    # handle_overlapping_due_dates(current_schedule)

    free_blocks = always_available_blocks(start_hour=9, end_hour=23)
    display_available_time_blocks(free_blocks)

def wrap_to_9am_if_needed(dt: datetime.datetime) -> datetime.datetime:
    local_dt = dt.astimezone(LOCAL_TIMEZONE)
    if local_dt.hour >= 23:
        new_local = local_dt.replace(hour=9, minute=0, second=0, microsecond=0)
        return new_local.astimezone(datetime.timezone.utc)
    return dt


# --------------------------- NEW schedule_complete FUNCTION ---------------------------
def schedule_complete():
    print("Scheduling is complete!")


# --------------------------- CORE SCHEDULING LOGIC ---------------------------

def schedule_single_task(task,
                         current_time,
                         test_mode,
                         current_schedule,
                         scheduled_task_names,
                         accept_all_mode=False,
                         allow_late_night_scheduling=False,
                         ignore_availability_mode=False):
    props = task.get("properties", {})
    task_id = task["id"]
    task_name = get_task_name(props)
    priority = props.get("Priority", {}).get("status", {}).get("name", "Low")
    status = props.get("Status", {}).get("status", {}).get("name", "Not started")
    time_block_minutes = priority_to_time_block.get(priority, 30)

    current_time_local = current_time.astimezone(LOCAL_TIMEZONE)
    start_time_local = current_time_local
    end_time_local = start_time_local + datetime.timedelta(minutes=time_block_minutes)
    
    # Ensure "Not Started [later]" tasks are scheduled after 6 PM
    if status == "Not started [later]":
        start_time_local = current_time.astimezone(LOCAL_TIMEZONE)
        if start_time_local.hour < 18:
            start_time_local = start_time_local.replace(hour=18, minute=0, second=0)
            end_time_local = start_time_local + datetime.timedelta(minutes=30)
            print(f"📌 Adjusting '{task_name}' to start after 6 PM.")
        else:
            end_time_local = start_time_local + datetime.timedelta(minutes=30)
    else:
        end_time_local = current_time + datetime.timedelta(minutes=30)

    if (start_time_local.hour >= 23) and (not allow_late_night_scheduling) and (not ignore_availability_mode):
        print(f"🚨 We have reached {start_time_local.strftime('%I:%M %p')} which is after 11 PM.")
        print("Options:")
        print("[Y] Continue scheduling into late night (no 11 PM limit).")
        print("[T] Move this task (and subsequent) to tomorrow.")
        print("[R] Restart from 9 AM ignoring availability (recycle today's date).")
        print("[Q] Quit scheduling entirely.")
        response = input("Your choice: ").strip().upper()

        if response == 'Y':
            allow_late_night_scheduling = True
            print("Okay, ignoring the 11 PM restriction for the rest of this session!")
        elif response == 'T':
            print(f"Task '{task_name}' deferred to tomorrow.")
            tomorrow_str = (start_time_local.date() + datetime.timedelta(days=1)).isoformat()
            if not test_mode:
                update_date_only(task_id, task_name=task_name, date_str=tomorrow_str)
            return None, allow_late_night_scheduling, ignore_availability_mode, accept_all_mode
        elif response == 'R':
            ignore_availability_mode = True
            print("Okay, from now on we'll keep scheduling from 9 AM ignoring availability.")
        else:
            schedule_complete()
            return None, allow_late_night_scheduling, ignore_availability_mode, accept_all_mode

    if ignore_availability_mode:
        start_time_local_9 = wrap_to_9am_if_needed(start_time_local)
        if start_time_local_9 != start_time_local:
            start_time_local = start_time_local_9
            end_time_local = start_time_local_9 + datetime.timedelta(minutes=time_block_minutes)
    else:
        overlap_count = 0
        while check_for_overlap(current_schedule, start_time_local, end_time_local):
            overlap_count += 1
            start_time_local = end_time_local
            end_time_local = start_time_local + datetime.timedelta(minutes=time_block_minutes)
        if overlap_count > 0:
            print(f"Adjusted schedule {overlap_count} times to find a free slot.")

    start_time_disp = start_time_local.strftime("%Y-%m-%d %I:%M %p %Z")
    end_time_disp = end_time_local.strftime("%Y-%m-%d %I:%M %p %Z")

    if task_name in scheduled_task_names:
        print(f"🚨 Task '{task_name}' already scheduled. Skipping.")
        return current_time, allow_late_night_scheduling, ignore_availability_mode, accept_all_mode

    if accept_all_mode:
        if not test_mode:
            start_iso = start_time_local.isoformat()
            end_iso = end_time_local.isoformat()
            update_date_time(task_id, task_name=task_name, start_time=start_iso, end_time=end_iso, priority=priority)
            print(f"[Accept All] Task '{task_name}' scheduled from {start_time_disp} to {end_time_disp}.")
            task["properties"]["Due"]["date"]["start"] = start_iso
            task["properties"]["Due"]["date"]["end"] = end_iso
            if task not in current_schedule:
                current_schedule.append(task)
        return end_time_local.astimezone(datetime.timezone.utc), allow_late_night_scheduling, ignore_availability_mode, accept_all_mode

    print(f"\n{'='*50}")
    print(f"Task: '{task_name}' (Priority: {priority})")
    print(f"Proposed Start: {start_time_disp}, End: {end_time_disp} ({time_block_minutes} mins)")
    print("[Y] Apply | [S] Tomorrow | [X] Deprecated | [C] Complete | [H] High | [W] +1 Week | [R] Rename")
    print("Or type a time like '9pm' to override, or type 'ACCEPT ALL' to apply all remaining automatically:")
    print(f"{'='*50}")

    scheduled_task_names.add(task_name)

    while True:
        user_input = input("Your choice: ").strip().upper()

        if user_input == "ACCEPT ALL":
            print("✅ Switching to 'Accept All' mode for this and remaining tasks.")
            accept_all_mode = True
            if not test_mode:
                start_iso = start_time_local.isoformat()
                end_iso = end_time_local.isoformat()
                update_date_time(task_id, task_name=task_name, start_time=start_iso, end_time=end_iso, priority=priority)
                print(f"Task '{task_name}' scheduled from {start_time_disp} to {end_time_disp}.")
                if task not in current_schedule:
                    current_schedule.append(task)
            return end_time_local.astimezone(datetime.timezone.utc), allow_late_night_scheduling, ignore_availability_mode, accept_all_mode

        if user_input in ["Y", "S", "X", "C", "H", "W"]:
            break

        parsed_time = None
        for fmt in ["%I%p", "%I:%M%p", "%H:%M"]:
            try:
                today = start_time_local.date()
                new_time = datetime.datetime.strptime(user_input, fmt).time()
                new_start_local = LOCAL_TIMEZONE.localize(datetime.datetime.combine(today, new_time))
                parsed_time = new_start_local
                break
            except ValueError:
                continue

        if parsed_time:
            start_time_local = parsed_time
            end_time_local = start_time_local + datetime.timedelta(minutes=time_block_minutes)
            if ignore_availability_mode:
                start_time_local_9 = wrap_to_9am_if_needed(start_time_local)
                if start_time_local_9 != start_time_local:
                    start_time_local = start_time_local_9
                    end_time_local = start_time_local_9 + datetime.timedelta(minutes=time_block_minutes)
            else:
                overlap_count = 0
                while check_for_overlap(current_schedule, start_time_local, end_time_local):
                    overlap_count += 1
                    start_time_local = end_time_local
                    end_time_local = start_time_local + datetime.timedelta(minutes=time_block_minutes)
                if overlap_count > 0:
                    print(f"Adjusted schedule {overlap_count} times to avoid overlap.")

            start_time_disp = start_time_local.strftime("%Y-%m-%d %I:%M %p %Z")
            end_time_disp = end_time_local.strftime("%Y-%m-%d %I:%M %p %Z")
            print(f"\nNew Start: {start_time_disp}, End: {end_time_disp}")
            print("[Y] Apply | [S] Tomorrow | [X] Deprecated | [C] Complete | [H] High | [W] +1 Week")
        else:
            print("Invalid time format. Try again.")

    if user_input == "Y":
        if not test_mode:
            start_iso = start_time_local.isoformat()
            end_iso = end_time_local.isoformat()
            update_date_time(task_id, task_name=task_name, start_time=start_iso, end_time=end_iso, priority=priority)
            print(f"Task '{task_name}' scheduled from {start_time_disp} to {end_time_disp}.")
            if task not in current_schedule:
                current_schedule.append(task)
        return end_time_local.astimezone(datetime.timezone.utc), allow_late_night_scheduling, ignore_availability_mode, accept_all_mode

    elif user_input == "R":
        new_name = input("Enter new task name: ").strip()
        rename_task(task_id, new_name)
        print(f"Task renamed to '{new_name}'.")
        task_name = new_name
        task["properties"]["Name"]["title"][0]["text"]["content"] = new_name

        return schedule_single_task(
            task,
            current_time,
            test_mode,
            current_schedule,
            scheduled_task_names,
            accept_all_mode=accept_all_mode,
            allow_late_night_scheduling=allow_late_night_scheduling,
            ignore_availability_mode=ignore_availability_mode
        )

    elif user_input == "S":
        print(f"Task '{task_name}' deferred to tomorrow.")
        tomorrow_str = (start_time_local.date() + datetime.timedelta(days=1)).isoformat()
        if not test_mode:
            update_date_only(task_id, task_name=task_name, date_str=tomorrow_str)
        return None, allow_late_night_scheduling, ignore_availability_mode, accept_all_mode

    elif user_input in ("X", "C"):
        if not test_mode:
            update_date_time(task_id, status="Done", task_name=task_name)
            print(f"Task '{task_name}' Done.")
            if task in current_schedule:
                current_schedule.remove(task)
        return end_time_local.astimezone(datetime.timezone.utc), allow_late_night_scheduling, ignore_availability_mode, accept_all_mode

    elif user_input == "H":
        if not test_mode:
            start_iso = start_time_local.isoformat()
            end_iso = end_time_local.isoformat()
            update_date_time(task_id, task_name=task_name, start_time=start_iso, end_time=end_iso, priority="High")
            print(f"Task '{task_name}' High priority and scheduled.")
            if task not in current_schedule:
                current_schedule.append(task)
        return end_time_local.astimezone(datetime.timezone.utc), allow_late_night_scheduling, ignore_availability_mode, accept_all_mode

    elif user_input == "W":
        one_week_later_date = (start_time_local.date() + datetime.timedelta(days=7)).isoformat()
        if not test_mode:
            update_date_only(task_id, task_name=task_name, date_str=one_week_later_date)
        print(f"Moved '{task_name}' one week later.")
        return None, allow_late_night_scheduling, ignore_availability_mode, accept_all_mode

def schedule_tasks_in_pattern(tasks,
                             test_mode=False,
                             starting_time=None,
                             scheduled_task_names=None):
    if scheduled_task_names is None:
        scheduled_task_names = set()

    print(f"\nYou have {len(tasks)} tasks to schedule.")
    high_priority_tasks = []
    low_priority_tasks = []

    for t in tasks:
        props = t.get("properties", {})
        priority = props.get("Priority", {}).get("status", {}).get("name", "Low")
        done = props.get("Done", {}).get("checkbox", False)
        if done:
            continue
        if priority in ["High", "Must Be Done Today"]:
            high_priority_tasks.append(t)
        else:
            low_priority_tasks.append(t)

    high_priority_tasks.sort(
        key=lambda x: x.get("properties", {}).get("Priority", {}).get("status", {}).get("name") != "Must Be Done Today"
    )

    current_time = starting_time or datetime.datetime.now(datetime.timezone.utc)
    current_schedule = fetch_current_schedule()

    allow_late_night_scheduling = False
    ignore_availability_mode = False
    accept_all_mode = False

    while high_priority_tasks:
        task = high_priority_tasks.pop(0)
        new_time, allow_late_night_scheduling, ignore_availability_mode, accept_all_mode = schedule_single_task(
            task,
            current_time,
            test_mode,
            current_schedule,
            scheduled_task_names,
            accept_all_mode=accept_all_mode,
            allow_late_night_scheduling=allow_late_night_scheduling,
            ignore_availability_mode=ignore_availability_mode
        )
        if new_time is None:
            return
        current_time = new_time

    while low_priority_tasks:
        task = low_priority_tasks.pop(0)
        new_time, allow_late_night_scheduling, ignore_availability_mode, accept_all_mode = schedule_single_task(
            task,
            current_time,
            test_mode,
            current_schedule,
            scheduled_task_names,
            accept_all_mode=accept_all_mode,
            allow_late_night_scheduling=allow_late_night_scheduling,
            ignore_availability_mode=ignore_availability_mode
        )
        if new_time is None:
            return
        current_time = new_time


# --------------------------- MAIN ENTRY POINT FOR SCHEDULING ---------------------------

def assign_dues_and_blocks(test_mode=False):
    """
    Main entry point to fetch tasks, triage, create 'Schedule Day' task, and schedule
    everything with date/time blocks. Now includes a prompt for 'today' or 'tomorrow.'
    """
    # Ask when to schedule
    schedule_day_input = input("When do you want to schedule for? (today, tomorrow): ").strip().lower()
    if schedule_day_input == "tomorrow":
        schedule_tomorrow()
        schedule_complete()
        return
    elif schedule_day_input != "today":
        print("Unrecognized choice. Defaulting to scheduling for today.")

    # Round to next half-hour
    local_now = datetime.datetime.now(LOCAL_TIMEZONE).replace(second=0, microsecond=0)
    if local_now.minute < 30:
        local_now = local_now.replace(minute=30)
    else:
        local_now = local_now.replace(minute=0) + datetime.timedelta(hours=1)
    current_time_utc = local_now.astimezone(datetime.timezone.utc)

    tasks = fetch_all_tasks_sorted_by_priority_created()
    create_schedule_day_task()

    triage_unassigned_tasks()

    tasks_post_triage = fetch_all_tasks_sorted_by_created(assigned_time_equals=False)
    print(f"\nYou have {len(tasks_post_triage)} tasks after triage.")

    current_schedule = fetch_current_schedule()
    show_schedule_overview(current_schedule)

    updated_tasks = fetch_all_tasks_sorted_by_created(assigned_time_equals=False)
    non_deprecated_tasks = [
        t for t in updated_tasks
        if t.get("properties", {}).get("Status", {}).get("status", {}).get("name") != "Deprecated"
    ]

    seen_ids = set()
    unique_tasks = []
    for t in non_deprecated_tasks:
        if t["id"] not in seen_ids:
            seen_ids.add(t["id"])
            unique_tasks.append(t)

    if unique_tasks:
        schedule_tasks_in_pattern(
            unique_tasks,
            test_mode=test_mode,
            starting_time=current_time_utc
        )
    else:
        print("\nNo tasks to schedule after cleanup.")

    schedule_complete()


# -------------------------------------------------------------------
#  Below is the prompt_toolkit-based TUI for unassigned tasks
# -------------------------------------------------------------------

class TaskSchedulerTUI:
    def __init__(self):
        self.logger = logging.getLogger(__name__)
        self.tasks = []
        self.current_index = 0
        self.load_tasks()

        self.kb = KeyBindings()

        @self.kb.add('c-q')
        def exit_(event):
            event.app.exit()

        @self.kb.add('up')
        def up_(event):
            if self.current_index > 0:
                self.current_index -= 1

        @self.kb.add('down')
        def down_(event):
            if self.current_index < len(self.tasks) - 1:
                self.current_index += 1

        @self.kb.add('enter')
        def select_(event):
            if self.tasks:
                self.handle_task_action(self.current_index)

        self.layout = self.create_layout()
        self.app = Application(
            layout=Layout(self.layout),
            key_bindings=self.kb,
            full_screen=True,
            style=self.style()
        )

    def load_tasks(self):
        self.tasks = fetch_unassigned_tasks()

    def style(self):
        return Style.from_dict({
            "status": "reverse",
            "frame": "bg:#000000 #ffffff",
            "task": "#ff9d00",
            "highlighted": "bg:#444444 #ffffff"
        })

    def create_layout(self):
        def get_formatted_tasks():
            lines = []
            for i, task in enumerate(self.tasks):
                name = get_task_name(task.get("properties", {}))
                prefix = "→ " if i == self.current_index else "  "
                style = "class:highlighted" if i == self.current_index else "class:task"
                lines.append((style, prefix + name))

            if not lines:
                lines = [("class:task", "No unassigned tasks.")]
            return lines

        task_list_window = Window(
            content=FormattedTextControl(get_formatted_tasks),
            wrap_lines=False
        )

        body = HSplit([
            Window(
                height=1,
                content=FormattedTextControl("Unassigned Tasks (Up/Down, Enter, Ctrl-Q to quit)"),
            ),
            task_list_window
        ])
        return body

    def run(self):
        self.app.run()

    def handle_task_action(self, index):
        task = self.tasks[index]
        name = get_task_name(task.get("properties", {}))

        print(f"\nSelected task: {name}")
        print("[1] Low")
        print("[2] High")
        print("[c] Deprecated")
        print("[x] Done")
        print("[s] Someday")
        choice = input("Your choice: ").strip().lower()

        priority_mapping = {
            "1": "Low",
            "2": "High",
            "c": "Deprecated",
            "x": "Done",
            "s": "Someday"
        }

        if choice in priority_mapping:
            chosen = priority_mapping[choice]
            if chosen in ["Deprecated", "Done"]:
                update_date_time(task["id"], task_name=name, status=chosen)
            else:
                update_date_time(task["id"], task_name=name, priority=chosen)
            print(f"Task '{name}' updated → {chosen}")
        else:
            print("Invalid choice.")

        self.load_tasks()


def run_gui():
    scheduler_tui = TaskSchedulerTUI()
    scheduler_tui.run()


if __name__ == "__main__":
    print("What would you like to do?")
    print("[1] Just triage unassigned tasks")
    print("[2] Schedule tasks")
    print("[3] Both triage and schedule")
    user_choice = input("Select an option: ").strip().lower()

    if user_choice == "1":
        triage_unassigned_tasks()
    elif user_choice == "2":
        assign_dues_and_blocks(test_mode=False)
    elif user_choice == "3":
        triage_unassigned_tasks()
        assign_dues_and_blocks(test_mode=False)
    else:
        print("Invalid selection. Exiting.")<|MERGE_RESOLUTION|>--- conflicted
+++ resolved
@@ -70,12 +70,8 @@
     "Meal Plan",
     "Block out lunch & dinners for the week",
     "Call someone you don't call often (",
-<<<<<<< HEAD
-    "NYT Mini"
-=======
     "NYT Mini",
     "Forest Prune"
->>>>>>> dc228469
     
 ]
 
